--- conflicted
+++ resolved
@@ -65,23 +65,13 @@
         return $groups;
     }
 
-<<<<<<< HEAD
     /**
      * Split multiple messages
      *
      * @param  $parsed An array coming from EDI\Parser
      * @return array
      */
-    private function splitMessages($parsed)
-=======
-  /**
-   * Split multiple messages
-   *
-   * @param  $parsed An array coming from EDI\Parser
-   * @return array
-   */
     private static function splitMessages($parsed)
->>>>>>> d508930d
     {
         $messages = [];
         $tmpmsg = [];
@@ -124,131 +114,6 @@
         $groupedEdi = [];
         $errors = [];
         $segmentIdx = 0;
-<<<<<<< HEAD
-=======
-        foreach ($xml->children() as $elm) {
-            if ($elm->getName()=="group") {
-                /* FIRST LEVEL GROUP */
-                $newGroup = [];
-                for ($g = 0; $g < $elm['maxrepeat']; $g++) {
-                    $grouptemp=[];
-                    if ($message[$segmentIdx][0] != $elm->children()[0]['id']) {
-                        break;
-                    }
-                    foreach ($elm->children() as $elm2) {
-                        if ($elm2->getName()=="group") {
-                            /* GROUP INSIDE A GROUP */
-                            $newGroup2 = [];
-                            for ($g2 = 0; $g2 < $elm2['maxrepeat']; $g2++) {
-                                $group2temp=[];
-                                if ($message[$segmentIdx][0] != $elm2->children()[0]['id']) {
-                                    break;
-                                }
-                                foreach ($elm2->children() as $elm3) {
-                                    $segmentVisited = false;
-                                    for ($i = 0; $i < $elm3['maxrepeat']; $i++) {
-                                        if ($message[$segmentIdx][0] == $elm3['id']) {
-                                            $jsonMessage = self::processSegment($message[$segmentIdx], $this->xmlSeg, $segmentIdx);
-                                            $segmentVisited = true;
-                                            if (!isset($group2temp[$jsonMessage['key']])) {
-                                                $group2temp[$jsonMessage['key']]=$jsonMessage['value'];
-                                            } else {
-                                                if (isset($group2temp[$jsonMessage['key']]['segmentCode'])) {
-                                                    $temp = $group2temp[$jsonMessage['key']];
-                                                    $group2temp[$jsonMessage['key']] = [];
-                                                    $group2temp[$jsonMessage['key']][]=$temp;
-                                                }
-                                                $group2temp[$jsonMessage['key']][]=$jsonMessage['value'];
-                                            }
-                                            $segmentIdx++;
-                                        } else {
-                                            if (!$segmentVisited && isset($elm3['required'])) {
-                                                $errors[] = [
-                                                    "text" => $this->messageTextConf['MISSINGREQUIREDSEGMENT'],
-                                                    "position" => $segmentIdx,
-                                                    "segmentId" => $elm3['id']->__toString()
-                                                ];
-                                            }
-                                            break;
-                                        }
-                                    }
-                                }
-                                if (count($group2temp) == 0) {
-                                    continue;
-                                }
-                                $newGroup2[] = $group2temp;
-                            }
-                            if (count($newGroup2) == 0) {
-                                continue;
-                            }
-                            $grouptemp[$elm2['id']->__toString()] = $newGroup2;
-                        } else {
-                            /* SEGMENT INSIDE A GROUP */
-                            $segmentVisited = false;
-                            for ($i = 0; $i < $elm2['maxrepeat']; $i++) {
-                                if ($message[$segmentIdx][0] == $elm2['id']) {
-                                    $jsonMessage = self::processSegment($message[$segmentIdx], $this->xmlSeg, $segmentIdx);
-                                    $segmentVisited = true;
-                                    if (!isset($grouptemp[$jsonMessage['key']])) {
-                                        $grouptemp[$jsonMessage['key']]=$jsonMessage['value'];
-                                    } else {
-                                        if (isset($grouptemp[$jsonMessage['key']]['segmentCode'])) {
-                                            $temp = $grouptemp[$jsonMessage['key']];
-                                            $grouptemp[$jsonMessage['key']] = [];
-                                            $grouptemp[$jsonMessage['key']][]=$temp;
-                                        }
-                                        $grouptemp[$jsonMessage['key']][]=$jsonMessage['value'];
-                                    }
-                                    $segmentIdx++;
-                                } else {
-                                    if (!$segmentVisited && isset($elm2['required'])) {
-                                        $errors[] = [
-                                                "text" => $this->messageTextConf['MISSINGREQUIREDSEGMENT'],
-                                                "position" => $segmentIdx,
-                                                "segmentId" => $elm2['id']->__toString()
-                                            ];
-                                    }
-                                    break;
-                                }
-                            }
-                        }
-                    }
-                    $newGroup[] = $grouptemp;
-                }
-                if (count($newGroup) == 0) {
-                    continue;
-                }
-                $groupedEdi[$elm['id']->__toString()] = $newGroup;
-            } elseif ($elm->getName()=="segment") {
-                /* FIRST LEVEL SEGMENT */
-                $segmentVisited = false;
-                for ($i = 0; $i < $elm['maxrepeat']; $i++) {
-                    if ($message[$segmentIdx][0] == $elm['id']) {
-                        $jsonMessage = self::processSegment($message[$segmentIdx], $this->xmlSeg, $segmentIdx);
-                        $segmentVisited = true;
-                        if (!isset($groupedEdi[$jsonMessage['key']])) {
-                            $groupedEdi[$jsonMessage['key']]=$jsonMessage['value'];
-                        } else {
-                            if (isset($groupedEdi[$jsonMessage['key']]['segmentCode'])) {
-                                $temp = $groupedEdi[$jsonMessage['key']];
-                                $groupedEdi[$jsonMessage['key']] = [];
-                                $groupedEdi[$jsonMessage['key']][]=$temp;
-                            }
-                            $groupedEdi[$jsonMessage['key']][]=$jsonMessage['value'];
-                        }
-                        $segmentIdx++;
-                    } else {
-                        if (!$segmentVisited && isset($elm['required'])) {
-                            $errors[] = [
-                                    "text" => $this->messageTextConf['MISSINGREQUIREDSEGMENT'],
-                                    "position" => $segmentIdx,
-                                    "segmentId" => $elm['id']->__toString()
-                                ];
-                        }
-                        break;
-                    }
-                }
->>>>>>> d508930d
 
         foreach ($xml->children() as $elm) {
             if ($elm->getName() == "group") {
@@ -268,7 +133,6 @@
         return ['message' => $groupedEdi, 'errors' => $errors];
     }
 
-<<<<<<< HEAD
     /**
      * Proccess an XML Group
      *
@@ -305,7 +169,7 @@
         $segmentVisited = false;
         for ($i = 0; $i < $elm['maxrepeat']; $i++) {
             if ($message[$segmentIdx][0] == $elm['id']) {
-                $jsonMessage = $this->processSegment($message[$segmentIdx], $this->xmlSeg, $segmentIdx);
+                $jsonMessage = self::processSegment($message[$segmentIdx], $this->xmlSeg, $segmentIdx);
                 $segmentVisited = true;
                 if (!isset($array[$jsonMessage['key']])) {
                     $array[$jsonMessage['key']] = $jsonMessage['value'];
@@ -336,15 +200,7 @@
      *
      * @param $segment
      */
-    private function processSegment($segment, $xmlMap, $segmentIdx)
-=======
-  /**
-   * Add human readable keys as in Analyser
-   *
-   * @param $segment
-   */
     private static function processSegment($segment, $xmlMap, $segmentIdx)
->>>>>>> d508930d
     {
         $id = $segment[0];
 
@@ -370,18 +226,18 @@
                         $jsoncomposite[$d_sub_desc_attr['name']] = $detail;
                     } else {
                         foreach ($detail as $d_n => $d_detail) {
-<<<<<<< HEAD
                             $d_sub_desc_attr = $sub_details_desc[$d_n]['attributes'];
-                            $jsoncomposite[$d_sub_desc_attr['name']] = $d_detail;
-=======
-                            $d_sub_desc_attr =  $sub_details_desc[$d_n]['attributes'];
-                            if(!isset($jsoncomposite[$d_sub_desc_attr['name']])) // New
-                            	$jsoncomposite[$d_sub_desc_attr['name']] = $d_detail;
-                            else if(is_string($jsoncomposite[$d_sub_desc_attr['name']])) // More data than one string
-                            	$jsoncomposite[$d_sub_desc_attr['name']] = array($jsoncomposite[$d_sub_desc_attr['name']], $d_detail);
-                            else // More and more
-                            	$jsoncomposite[$d_sub_desc_attr['name']][] = $d_detail;
->>>>>>> d508930d
+                            if (!isset($jsoncomposite[$d_sub_desc_attr['name']])) // New
+                            {
+                                $jsoncomposite[$d_sub_desc_attr['name']] = $d_detail;
+                            } else if (is_string($jsoncomposite[$d_sub_desc_attr['name']])) // More data than one string
+                            {
+                                $jsoncomposite[$d_sub_desc_attr['name']] = array($jsoncomposite[$d_sub_desc_attr['name']], $d_detail);
+                            } else // More and more
+                            {
+                                $jsoncomposite[$d_sub_desc_attr['name']][] = $d_detail;
+                            }
+
                         }
                     }
                 } else {
@@ -406,13 +262,8 @@
     {
         $processed = [];
         foreach ($segments as $seg) {
-<<<<<<< HEAD
-            $jsonsegment = $this->processSegment($seg, $this->xmlSvc, null);
+            $jsonsegment = self::processSegment($seg, $this->xmlSvc, null);
             $processed[$jsonsegment['key']] = $jsonsegment['value'];
-=======
-            $jsonsegment = self::processSegment($seg, $this->xmlSvc, null);
-            $processed[$jsonsegment['key']]=$jsonsegment['value'];
->>>>>>> d508930d
         }
         return $processed;
     }
